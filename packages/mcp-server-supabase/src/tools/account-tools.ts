--- conflicted
+++ resolved
@@ -6,18 +6,11 @@
 import { hashObject } from '../util.js';
 
 export type AccountToolsOptions = {
-<<<<<<< HEAD
-  platform: SupabasePlatform;
+  account: AccountOperations;
   readOnly?: boolean;
 };
 
-export function getAccountTools({ platform, readOnly }: AccountToolsOptions) {
-=======
-  account: AccountOperations;
-};
-
-export function getAccountTools({ account }: AccountToolsOptions) {
->>>>>>> c39cac2b
+export function getAccountTools({ account, readOnly }: AccountToolsOptions) {
   return {
     list_organizations: tool({
       description: 'Lists all organizations that the user is a member of.',
@@ -109,15 +102,11 @@
           .describe('The cost confirmation ID. Call `confirm_cost` first.'),
       }),
       execute: async ({ name, region, organization_id, confirm_cost_id }) => {
-<<<<<<< HEAD
         if (readOnly) {
           throw new Error('Cannot create a project in read-only mode.');
         }
 
-        const cost = await getNextProjectCost(platform, organization_id);
-=======
         const cost = await getNextProjectCost(account, organization_id);
->>>>>>> c39cac2b
         const costHash = await hashObject(cost);
         if (costHash !== confirm_cost_id) {
           throw new Error(
@@ -138,15 +127,11 @@
         project_id: z.string(),
       }),
       execute: async ({ project_id }) => {
-<<<<<<< HEAD
         if (readOnly) {
           throw new Error('Cannot pause a project in read-only mode.');
         }
 
-        return await platform.pauseProject(project_id);
-=======
         return await account.pauseProject(project_id);
->>>>>>> c39cac2b
       },
     }),
     restore_project: tool({
@@ -155,15 +140,11 @@
         project_id: z.string(),
       }),
       execute: async ({ project_id }) => {
-<<<<<<< HEAD
         if (readOnly) {
           throw new Error('Cannot restore a project in read-only mode.');
         }
 
-        return await platform.restoreProject(project_id);
-=======
         return await account.restoreProject(project_id);
->>>>>>> c39cac2b
       },
     }),
   };
