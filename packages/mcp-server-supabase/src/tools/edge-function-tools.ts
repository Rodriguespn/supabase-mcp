--- conflicted
+++ resolved
@@ -71,15 +71,11 @@
         import_map_path,
         files,
       }) => {
-<<<<<<< HEAD
         if (readOnly) {
           throw new Error('Cannot deploy an edge function in read-only mode.');
         }
 
-        return await platform.deployEdgeFunction(project_id, {
-=======
         return await functions.deployEdgeFunction(project_id, {
->>>>>>> c39cac2b
           name,
           entrypoint_path,
           import_map_path,
